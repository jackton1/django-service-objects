--- conflicted
+++ resolved
@@ -1,9 +1,5 @@
 from django.core.exceptions import ValidationError
-<<<<<<< HEAD
-from django.views.generic import FormView
-=======
 from django.views.generic import FormView, UpdateView, CreateView
->>>>>>> dec74d48
 from six import viewitems
 
 from .errors import InvalidInputsError
